#
# This file is autogenerated by pip-compile with python 3.8
# To update, run:
#
#    pip-compile --output-file=requirements/production.txt requirements/production.in
#
algoliasearch==1.20.0
    # via
    #   -c requirements/constraints.txt
    #   algoliasearch-django
    #   taxonomy-connector
algoliasearch-django==1.7.3
    # via
    #   -c requirements/constraints.txt
    #   -r requirements/base.in
amqp==2.6.1
    # via kombu
asgiref==3.4.1
    # via django
authlib==1.0.0b1
    # via
    #   -c requirements/constraints.txt
    #   simple-salesforce
backoff==1.11.1
    # via -r requirements/base.in
beautifulsoup4==4.10.0
    # via -r requirements/base.in
billiard==3.6.4.0
    # via celery
boto3==1.20.26
    # via django-ses
botocore==1.23.26
    # via
    #   boto3
    #   s3transfer
celery==4.4.7
    # via
    #   -c requirements/constraints.txt
    #   taxonomy-connector
certifi==2021.10.8
    # via
    #   -r requirements/production.in
    #   elasticsearch
    #   requests
cffi==1.15.0
    # via cryptography
charset-normalizer==2.0.9
    # via requests
coreapi==2.3.3
    # via drf-yasg
coreschema==0.0.4
    # via
    #   coreapi
    #   drf-yasg
cryptography==3.4.8
    # via
    #   -c requirements/constraints.txt
    #   authlib
    #   pyjwt
    #   social-auth-core
defusedxml==0.7.1
    # via
    #   djangorestframework-xml
    #   python3-openid
    #   social-auth-core
deprecated==1.2.13
    # via redis
django==3.2.10
    # via
    #   -c requirements/common_constraints.txt
    #   -c requirements/constraints.txt
    #   -r requirements/base.in
    #   algoliasearch-django
    #   django-admin-sortable2
    #   django-appconf
    #   django-choices
    #   django-contrib-comments
    #   django-cors-headers
    #   django-crum
    #   django-dynamic-filenames
    #   django-extensions
    #   django-filter
    #   django-guardian
    #   django-model-utils
    #   django-nine
    #   django-parler
    #   django-ses
    #   django-solo
    #   django-stdimage
    #   django-storages
    #   django-taggit
    #   djangorestframework
    #   drf-jwt
    #   drf-yasg
    #   edx-api-doc-tools
    #   edx-auth-backends
    #   edx-django-release-util
    #   edx-django-sites-extensions
    #   edx-django-utils
    #   edx-drf-extensions
    #   jsonfield
    #   taxonomy-connector
    #   xss-utils
django-admin-sortable2==1.0.3
    # via -r requirements/base.in
django-appconf==1.0.5
    # via django-compressor
django-autocomplete-light==3.9.0rc1
    # via -r requirements/base.in
django-choices==1.7.2
    # via -r requirements/base.in
django-compressor==3.1
    # via
    #   -r requirements/base.in
    #   django-libsass
django-contrib-comments==2.1.0
    # via -r requirements/base.in
django-cors-headers==3.10.1
    # via -r requirements/base.in
django-crum==0.7.9
    # via edx-django-utils
django-dynamic-filenames==1.2.0
    # via -r requirements/base.in
django-elasticsearch-dsl @ git+https://github.com/django-es/django-elasticsearch-dsl.git@0e92e01c6ef74d2fe329965deee5f4b25da7ec87
    # via
    #   -r requirements/github.in
    #   django-elasticsearch-dsl-drf
django-elasticsearch-dsl-drf==0.22.2
    # via -r requirements/base.in
django-extensions==3.1.5
    # via -r requirements/base.in
django-filter==21.1
    # via -r requirements/base.in
django-fsm==2.8.0
    # via -r requirements/base.in
django-guardian==2.4.0
    # via -r requirements/base.in
django-libsass==0.9
    # via -r requirements/base.in
django-model-utils==4.2.0
    # via taxonomy-connector
django-nine==0.2.5
    # via django-elasticsearch-dsl-drf
django-object-actions==3.1.0
    # via -r requirements/base.in
django-parler==2.3
    # via -r requirements/base.in
django-ses==2.3.1
    # via -r requirements/production.in
django-simple-history==3.0.0
    # via -r requirements/base.in
django-solo==2.0.0
    # via
    #   -r requirements/base.in
    #   taxonomy-connector
django-sortedm2m==3.1.1
    # via -r requirements/base.in
django-stdimage==5.3.0
    # via -r requirements/base.in
django-storages==1.12.3
    # via -r requirements/base.in
django-taggit==2.0.0
    # via
    #   -r requirements/base.in
    #   django-taggit-autosuggest
django-taggit-autosuggest==0.3.8
    # via -r requirements/base.in
django-waffle==2.2.1
    # via
    #   -r requirements/base.in
    #   edx-django-utils
    #   edx-drf-extensions
django-webpack-loader==0.7.0
    # via
    #   -c requirements/constraints.txt
    #   -r requirements/base.in
djangorestframework==3.13.1
    # via
    #   -r requirements/base.in
    #   django-elasticsearch-dsl-drf
    #   djangorestframework-csv
    #   drf-extensions
    #   drf-jwt
    #   drf-yasg
    #   edx-api-doc-tools
    #   edx-drf-extensions
    #   taxonomy-connector
djangorestframework-csv==2.1.1
    # via -r requirements/base.in
djangorestframework-xml==2.0.0
    # via -r requirements/base.in
drf-extensions==0.7.1
    # via -r requirements/base.in
<<<<<<< HEAD
drf-flex-fields==0.9.6
    # via -r requirements/base.in
=======
>>>>>>> 6e8bbf2e
drf-jwt==1.19.1
    # via edx-drf-extensions
drf-yasg==1.20.0
    # via
    #   -r requirements/base.in
    #   edx-api-doc-tools
dry-rest-permissions==0.1.10
    # via -r requirements/base.in
edx-analytics-data-api-client==0.17.0
    # via -r requirements/base.in
edx-api-doc-tools==1.5.0
    # via -r requirements/base.in
edx-auth-backends==4.0.1
    # via -r requirements/base.in
edx-ccx-keys==1.2.1
    # via -r requirements/base.in
edx-django-release-util==1.1.0
    # via -r requirements/base.in
edx-django-sites-extensions==3.1.0
    # via -r requirements/base.in
edx-django-utils==4.4.1
    # via
    #   -r requirements/base.in
    #   edx-drf-extensions
    #   edx-rest-api-client
    #   taxonomy-connector
edx-drf-extensions==8.0.1
    # via -r requirements/base.in
edx-opaque-keys==2.2.2
    # via
    #   -r requirements/base.in
    #   edx-ccx-keys
    #   edx-drf-extensions
edx-rest-api-client==5.4.1
    # via
    #   -r requirements/base.in
    #   taxonomy-connector
elasticsearch==7.13.4
    # via
    #   -c requirements/common_constraints.txt
    #   -c requirements/constraints.txt
    #   -r requirements/base.in
    #   django-elasticsearch-dsl-drf
    #   elasticsearch-dsl
elasticsearch-dsl==7.4.0
    # via
    #   -c requirements/constraints.txt
    #   -r requirements/base.in
    #   django-elasticsearch-dsl-drf
future==0.18.2
    # via
    #   django-ses
    #   pyjwkest
gevent==21.12.0
    # via -r requirements/production.in
greenlet==1.1.2
    # via gevent
gunicorn==20.1.0
    # via -r requirements/production.in
html2text==2020.1.16
    # via -r requirements/base.in
idna==3.3
    # via requests
importlib-metadata==4.10.0
    # via
    #   -r requirements/base.in
    #   markdown
inflection==0.5.1
    # via drf-yasg
itypes==1.2.0
    # via coreapi
jinja2==3.0.3
    # via coreschema
jmespath==0.10.0
    # via
    #   boto3
    #   botocore
jsonfield==3.1.0
    # via -r requirements/base.in
kombu==4.6.11
    # via celery
libsass==0.21.0
    # via django-libsass
lxml==4.7.1
    # via -r requirements/base.in
markdown==3.3.6
    # via -r requirements/base.in
markupsafe==2.0.1
    # via jinja2
mysqlclient==2.1.0
    # via -r requirements/production.in
newrelic==7.2.4.171
    # via
    #   -r requirements/production.in
    #   edx-django-utils
oauthlib==3.1.1
    # via
    #   requests-oauthlib
    #   social-auth-core
packaging==21.3
    # via
    #   drf-yasg
    #   redis
pbr==5.8.0
    # via stevedore
pillow==8.4.0
    # via
    #   -r requirements/base.in
    #   django-stdimage
psutil==5.8.0
    # via edx-django-utils
pycountry==20.7.3
    # via -r requirements/base.in
pycparser==2.21
    # via cffi
pycryptodomex==3.12.0
    # via pyjwkest
pyjwkest==1.4.2
    # via edx-drf-extensions
pyjwt[crypto]==2.1.0
    # via
    #   -c requirements/constraints.txt
    #   drf-jwt
    #   edx-auth-backends
    #   edx-drf-extensions
    #   edx-rest-api-client
    #   social-auth-core
pymongo==4.0.1
    # via edx-opaque-keys
pyparsing==3.0.6
    # via packaging
python-dateutil==2.8.2
    # via
    #   -r requirements/base.in
    #   botocore
    #   edx-drf-extensions
    #   elasticsearch-dsl
python-memcached==1.59
    # via -r requirements/production.in
python3-openid==3.2.0
    # via social-auth-core
pytz==2021.3
    # via
    #   -r requirements/base.in
    #   celery
    #   django
    #   django-ses
    #   djangorestframework
    #   taxonomy-connector
pyyaml==6.0
    # via
    #   -r requirements/production.in
    #   edx-django-release-util
rcssmin==1.1.0
    # via django-compressor
redis==4.1.0
    # via -r requirements/base.in
requests==2.26.0
    # via
    #   -r requirements/base.in
    #   algoliasearch
    #   coreapi
    #   edx-analytics-data-api-client
    #   edx-drf-extensions
    #   edx-rest-api-client
    #   pyjwkest
    #   requests-oauthlib
    #   simple-salesforce
    #   slumber
    #   social-auth-core
requests-oauthlib==1.3.0
    # via social-auth-core
rjsmin==1.2.0
    # via django-compressor
ruamel.yaml==0.17.19
    # via drf-yasg
ruamel.yaml.clib==0.2.6
    # via ruamel.yaml
s3transfer==0.5.0
    # via boto3
semantic-version==2.8.5
    # via edx-drf-extensions
simple-salesforce==1.11.4
    # via -r requirements/base.in
six==1.16.0
    # via
    #   django-autocomplete-light
    #   django-choices
    #   django-elasticsearch-dsl-drf
    #   djangorestframework-csv
    #   edx-auth-backends
    #   edx-ccx-keys
    #   edx-django-release-util
    #   edx-drf-extensions
    #   elasticsearch-dsl
    #   libsass
    #   pyjwkest
    #   python-dateutil
    #   python-memcached
    #   unicode-slugify
slumber==0.7.1
    # via edx-rest-api-client
social-auth-app-django==5.0.0
    # via
    #   -r requirements/base.in
    #   edx-auth-backends
social-auth-core==4.1.0
    # via
    #   edx-auth-backends
    #   social-auth-app-django
soupsieve==2.3.1
    # via beautifulsoup4
sqlparse==0.4.2
    # via django
stevedore==3.5.0
    # via
    #   edx-django-utils
    #   edx-opaque-keys
taxonomy-connector==1.14.3
    # via -r requirements/base.in
unicode-slugify==0.1.5
    # via -r requirements/base.in
unicodecsv==0.14.1
    # via djangorestframework-csv
unidecode==1.3.2
    # via unicode-slugify
uritemplate==4.1.1
    # via
    #   coreapi
    #   drf-yasg
urllib3==1.26.7
    # via
    #   botocore
    #   elasticsearch
    #   requests
vine==1.3.0
    # via
    #   amqp
    #   celery
wrapt==1.13.3
    # via deprecated
xss-utils==0.3.0
    # via -r requirements/base.in
zipp==3.6.0
    # via importlib-metadata
zope.event==4.5.0
    # via gevent
zope.interface==5.4.0
    # via gevent

# The following packages are considered to be unsafe in a requirements file:
# setuptools<|MERGE_RESOLUTION|>--- conflicted
+++ resolved
@@ -189,13 +189,10 @@
     # via -r requirements/base.in
 djangorestframework-xml==2.0.0
     # via -r requirements/base.in
+drf-dynamic-fields==0.3.1
+    # via -r requirements/base.in
 drf-extensions==0.7.1
     # via -r requirements/base.in
-<<<<<<< HEAD
-drf-flex-fields==0.9.6
-    # via -r requirements/base.in
-=======
->>>>>>> 6e8bbf2e
 drf-jwt==1.19.1
     # via edx-drf-extensions
 drf-yasg==1.20.0
