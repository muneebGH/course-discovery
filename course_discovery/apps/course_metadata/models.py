--- conflicted
+++ resolved
@@ -1953,11 +1953,7 @@
             return False
         return True
 
-<<<<<<< HEAD
     def save(self, suppress_publication=False, send_emails=True, **kwargs):
-=======
-    def save(self, suppress_publication=False, send_emails=True, **kwargs):  # pylint: disable=arguments-differ
->>>>>>> 6773e48b
         """
         Arguments:
             suppress_publication (bool): if True, we won't push the run data to the marketing site
