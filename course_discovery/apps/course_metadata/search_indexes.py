--- conflicted
+++ resolved
@@ -148,11 +148,8 @@
     enrollment_start = indexes.DateTimeField(model_attr='course_runs__enrollment_start', null=True)
     enrollment_end = indexes.DateTimeField(model_attr='course_runs__enrollment_end', null=True)
     availability = indexes.CharField(model_attr='course_runs__availability')
-<<<<<<< HEAD
     first_enrollable_paid_seat_price = indexes.IntegerField(null=True)
-=======
     subject_uuids = indexes.MultiValueField()
->>>>>>> 9bad2204
 
     course_runs = indexes.MultiValueField()
     expected_learning_items = indexes.MultiValueField()
@@ -177,13 +174,11 @@
             return CourseKey.from_string(course_run.key).org
         return None
 
-<<<<<<< HEAD
     def prepare_first_enrollable_paid_seat_price(self, obj):
         return obj.first_enrollable_paid_seat_price
-=======
+
     def prepare_subject_uuids(self, obj):
         return [str(subject.uuid) for subject in obj.subjects.all()]
->>>>>>> 9bad2204
 
 
 class CourseRunIndex(BaseCourseIndex, indexes.Indexable):
